import math
<<<<<<< HEAD
=======
import os
import subprocess
>>>>>>> 8b478ba6
import time
import tracemalloc
from datetime import timedelta
from typing import Literal

import pandas as pd

from core import log


class Chrono:
    """
    - name: str
    - unit "m" | "s" | "ms" | "us"
    """
    
    def __init__(self, name = 'chrono object', unit="m"):
        assert unit in ["m", "s", "ms", "us"]
        self.unit = unit
        self.name = name
        self.paused = False
        self.start_t: float = time.time()
        self.total_t: float = 0.
    
    def __enter__(self):
        self.restart()
        return self
    
    def __exit__(self, exc_type, exc_val, exc_tb):
        self.stop()
        self.display(self.unit)
        return False
    
    def restart(self):
        self.paused = False
        self.start_t = time.time()
    
    def pause(self):
        if self.paused:
            raise RuntimeError('Cannot pause already paused chrono object')
        self.paused = True
        self.total_t += time.time()- self.start_t

    def elapsed(self) -> timedelta:
        if self.paused:
            return timedelta(seconds=(self.total_t))
        else:
            return timedelta(seconds=(time.time() - self.start_t))
        
    def reset(self) -> timedelta:
        dt = self.elapsed()
        self.start_t: float = time.time()
        self.total_t: float = 0.
        return dt
    
    def laps(self) -> timedelta:
        return self.reset()
        
    def stop(self) -> timedelta:
        self.paused = True
        self.total_t += time.time() - self.start_t
        return timedelta(seconds=self.total_t)

    def display(self, unit: Literal["m", "s", "ms", "us"] = None):
        if unit: assert unit in ["m", "s", "ms", "us"]
        else: unit = self.unit
        
        t = self.elapsed().total_seconds()
        if unit == "m":
            m = int(t) // 60
            s = int(t) % 60
            log.info(f"Chrono: [{self.name}] took {m:02}m{s:02}s to complete.")
        else:
            coefs = {
                "s":  1, 
                "ms": 1e3, 
                "us": 1e6
            }
            coef = coefs[unit]
            
            log.info(f"Chrono: [{self.name}] took {t * coef:.3f}{unit} to complete.")


class RAM:
    """
    - name: str
    """
    
    def __init__(self, name = 'ram object'):
        self.name = name
        self.paused = False
        self.peak: float = 0.
        self.current: float = 0.
        tracemalloc.start()
    
    def __enter__(self):
        self.restart()
        return self
    
    def __exit__(self, exc_type, exc_val, exc_tb):
        self.stop()
        self.display()
        return False
    
    def restart(self):
        self.paused = False
        tracemalloc.start()
    
    def pause(self):
        if self.paused:
            raise RuntimeError('Cannot pause already paused chrono object')
        self.paused = True
        current, peak = self.stop()
        self.peak = max(self.peak,peak)
        self.current = current
 
    def elapsed(self):
        if not self.paused: 
            self.stop()
            self.restart()
        return self.peak, self.current
               
    def reset(self):
        current, peak = self.stop()
        self.restart()  
        self.peak: float = 0.
        self.current: float = 0.      
        return current, peak
    
    def laps(self):
        return self.reset()
        
    def stop(self):
        current, peak = tracemalloc.get_traced_memory()
        self.peak = max(self.peak, peak)
        self.current = current
        tracemalloc.stop()
        return self.current, self.peak

    def display(self):
        str_peak = self._format_size(self.peak)
        str_current = self._format_size(self.current)
        msg = "RAM usage: [{}] use {} at peak and {} at the end of execution."         
        log.info(msg.format(self.name, str_peak, str_current))
    
    def _format_size(self, byte_size):
        scale = {
            3: "KB",  
            6: "MB", 
            9: "GB", 
            12: "TB", 
        }
        
        sc = None
        if 0 <= byte_size < 10**3: 
            sc = 3
        elif 10**3 <= byte_size < 10**6: 
            sc = 3
        elif 10**6 <= byte_size < 10**9: 
            sc = 6
        elif 10**9 <= byte_size < 10**12: 
            sc = 9
        elif 10**12 <= byte_size:
            sc = 12
        else:
            raise Exception('ERROR ', f"byte_size: {byte_size}")
            
        number = byte_size / (1024**(sc/3))
        unit = scale[sc]
        
        return f"{number:0.1f}{unit}"


class Monitor:
    
    """
    Meta-structure to monitor some variables in a script
    """
    
    def __init__(self, name: str = 'monitor object', 
                 time: Chrono = None, 
                 ram: RAM = None):
        self.name = name
        self.trackers = []
        
        if ram is None: ram = RAM(self.name)
        if time is None: time = Chrono(self.name)
        
        if ram : self.trackers.append(ram)
        if time: self.trackers.append(time)
    
    def __enter__(self):
        for t in self.trackers:
            t.__enter__()
        return self
    
    def __exit__(self, exc_type, exc_val, exc_tb):
        for t in self.trackers:
            t.__exit__(exc_type, exc_val, exc_tb)
        return False
    
    def restart(self):
        for t in self.trackers:
            t.restart()
    def pause(self):
        for t in self.trackers:
            t.pause()
 
    def elapsed(self):
        out = []
        for t in self.trackers:
            out.append(t.elapsed())
        return out
               
    def reset(self):
        out = []
        for t in self.trackers:
            out.append(t.reset())
        return out
    
    def laps(self):
        for t in self.trackers:
            t.laps()
        
    def stop(self):
        out = []
        for t in self.trackers:
            out.append(t.stop())
        return out

    def display(self):
        for t in self.trackers:
            t.display()
<<<<<<< HEAD


def dask_graph_stats(ds) -> pd.DataFrame:
    """
    Get statistics about the dask graph for each variable in the dataset `ds`.

    Returns a pandas DataFrame with the following columns:
        - var: The name of the variable.
        - graph_len: The length of the dask graph for the variable.
        - n_chunks: The number of chunks in the dask graph for the variable.
        - per_chunk: graph_len/n_chunks.

    Example:
    >>> print(dask_graph_stats(ds).to_string(index=False))
    """
    df = pd.DataFrame()

    for var in ds:
        data = ds[var].data

        if hasattr(data, 'chunks'):
            len_graph = len(data.__dask_graph__())
            nchunks = math.prod([len(x) for x in data.chunks])
            df = pd.concat(
                [
                    df,
                    pd.DataFrame(
                        {
                            "var": [var],
                            "graph_len": [len_graph],
                            "n_chunks": [nchunks],
                            "per_chunk": [len_graph / nchunks],
                        }
                    ),
                ]
            )
        else:
            pass
    
    return df
=======
            

 
from multiprocessing import Process, Event, Queue


def ram_probe(pid: int, period: float, stop_event, result_queue: Queue):

    def _get_page_size_kb():
        # cf so Question 4888067
        cmd = "cat /proc/meminfo | grep -E '^Mapped:' | awk '{print $2}' && cat /proc/vmstat | grep nr_mapped | cut -d' ' -f2"
        mapped, nr_mapped = subprocess.check_output(cmd, shell=True).decode().split()
        return int(int(mapped) / int(nr_mapped))
    page_size_kb = _get_page_size_kb() 
    
    def _get_process_ram_usage():
        cmd = f"cat /proc/{pid}/statm"
        ram = int(subprocess.check_output(cmd, shell=True).decode().split(" ")[1]) * page_size_kb * 1024 
        return ram
        
    # reference = _get_process_ram_usage()
    
    def get_mem_usage():
        return _get_process_ram_usage() # - reference
    
    # probe for mem usage 4x per second
    while not stop_event.is_set():
        time.sleep(period)
        result_queue.put(get_mem_usage())

    # def display(self):
        # str_peak = self._format_size(self.peak)
        # str_current = self._format_size(self.current)
        # msg = "RAM usage: [{}] use {} at peak and {} at the end of execution."         
        # log.info(msg.format(self.name, str_peak, str_current))

class MemHist:
    
    def __init__(self, tickrate: int = 5):
        assert tickrate != 0 
        assert tickrate < 100 
        
        self.period = float(1 / tickrate) 
        self.stop_event = Event()
        self.result_queue = Queue()
        self.pid = os.getpid()
        
    def __enter__(self):
        self.probe = Process(target=ram_probe, args=(self.pid, self.period, self.stop_event, self.result_queue))
        self.probe.start()

        return self
    
    def __exit__(self, exc_type, exc_val, exc_tb):
        self.stop_event.set()
        self.probe.join()
        
        results = []
        while not self.result_queue.empty():
            results.append(self.result_queue.get())

        peak = max(results)
        width = 40
        
        print("RAM Histogram:")
        print(results)
        for val in results:
            print('#' * math.ceil(val/peak * width))
        print(f"peak: {MemHist._format_size(peak)}")
        # print(f"peak (raw): {peak}")
        
    def _format_size(byte_size):
        scale = {
            3: "KB",  
            6: "MB", 
            9: "GB", 
            12: "TB", 
        }
        
        sc = None
        if 0 <= byte_size < 10**3: 
            sc = 3
        elif 10**3 <= byte_size < 10**6: 
            sc = 3
        elif 10**6 <= byte_size < 10**9: 
            sc = 6
        elif 10**9 <= byte_size < 10**12: 
            sc = 9
        elif 10**12 <= byte_size:
            sc = 12
        else:
            raise Exception('ERROR ', f"byte_size: {byte_size}")
            
        number = byte_size / (1024**(sc/3))
        unit = scale[sc]
        
        return f"{number:0.1f}{unit}"
>>>>>>> 8b478ba6
<|MERGE_RESOLUTION|>--- conflicted
+++ resolved
@@ -1,13 +1,11 @@
 import math
-<<<<<<< HEAD
-=======
 import os
 import subprocess
->>>>>>> 8b478ba6
 import time
 import tracemalloc
 from datetime import timedelta
 from typing import Literal
+from multiprocessing import Process, Event, Queue
 
 import pandas as pd
 
@@ -237,7 +235,6 @@
     def display(self):
         for t in self.trackers:
             t.display()
-<<<<<<< HEAD
 
 
 def dask_graph_stats(ds) -> pd.DataFrame:
@@ -278,12 +275,7 @@
             pass
     
     return df
-=======
             
-
- 
-from multiprocessing import Process, Event, Queue
-
 
 def ram_probe(pid: int, period: float, stop_event, result_queue: Queue):
 
@@ -375,5 +367,4 @@
         number = byte_size / (1024**(sc/3))
         unit = scale[sc]
         
-        return f"{number:0.1f}{unit}"
->>>>>>> 8b478ba6
+        return f"{number:0.1f}{unit}"