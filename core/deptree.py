import socket
from concurrent.futures import ThreadPoolExecutor
from pathlib import Path
from sys import argv
from time import sleep
from typing import Literal

from core import log


class Task:
    """
    Base class for tasks, which defines its dependencies and can be generated with the
    `gen` function.

    Should typically hold an attribute `output` for storing the task output,
    if any (optional).

    Check the `sample` function which gives an example of Task definition.
    """

    def dependencies(self) -> list:
        """
        Returns a list of dependencies, each being a `Task`.
        """
        return []

    def run(self):
        """
        Implements the actual execution code
        """
        pass

    def done(self) -> bool:
        """
        Whether the task is done
        """
        if hasattr(self, 'output'):
            return Path(self.output).exists() # type: ignore
        else:
            return False


def gen(
    task: Task,
    mode: Literal['sync', 'executor', 'prefect'] = 'sync',
    **kwargs
):
    """
    Run a task and its dependencies

    Arguments:
        mode (str):
            - 'sync': sequential
            - 'executor': using executors
            - 'prefect': using prefect as a worflow manager
    """
    if mode == 'sync':
        return gen_sync(task, **kwargs)
    elif mode == 'executor':
        return gen_executor(task, **kwargs)
    elif mode == 'prefect':
        from core.deptree_prefect import gen_prefect
        return gen_prefect(task, **kwargs)
    else:
        raise ValueError(f"Invalid mode '{mode}'")


def gen_sync(
    task: Task,
    verbose: bool = False,
):
    """Run a Task in sequential mode

    Args:
        task (Task): The task to generate
    """
    if not task.done():
        for d in task.dependencies():
            gen_sync(d, verbose=verbose)
        if verbose:
            log.info(f"Generating {task}...")
        return task.run()


def gen_executor(
    task: Task,
    executors: dict | None = None,
    default_executor=None,
    graph_executor=None,
    verbose: bool = False,
):
    """
    Recursively generate dependencies of `task`, then call its `run` method in a
    custom executor.

    Args:
        task: a Task object
        executors: dictionary of executors
        default_executor: the executor to use for all tasks not included in executors. Defaults
            to ThreadPoolExecutor
        graph_executor: an instance of ThreadPoolExecutor used for traversing the
            dependency tree with the `gen` function. It is useful to override the
            default ThreadPoolExecutor(512) if the tree is too large.

    Example:
        from concurrent.futures import ThreadPoolExecutor
        from distributed import Client # dask executor

        gen(task,
            executors={'Level1' : ThreadPoolExecutor(2)},
            default_executor=Client()  # dask executor
                # Note: can also use dask_jobqueue to instantiate
                # an executor backed by a job queuing system like
                # HTCondor
        })

    For details on how to implement `task`, please check function core.deptree.sample.
    """
    # Note: `gen` is defined as a function instead of an task method because it includes
    # non-serializable code, and task can be serialized (for example by the dask
    # distributed executor).

    if graph_executor is None:
        graph_executor = ThreadPoolExecutor(512)
    
    if default_executor is None:
        default_executor = ThreadPoolExecutor()

    if not task.done():
        # run all dependencies on the graph executor
        deps = task.dependencies()
        if len(deps) > graph_executor._max_workers:
            raise RuntimeError(
                f"Task {task} has {len(deps)} dependencies, but graph_executor only "
                f"has {graph_executor._max_workers} maximum workers. Please use a "
                f"graph_executor with additional workers."
            )
        futures = [
            graph_executor.submit(
                gen_executor,
                d,
                executors=executors,
                default_executor=default_executor,
                graph_executor=graph_executor,
                verbose = verbose,
            )
            for d in deps
        ]

        # wait for all tasks to finish
        # if any error occurred in the task, it is raised now
        for t in futures:
            t.result()

        # get the executor for current `task`
        clsname = task.__class__.__name__
        if (executors is not None) and (clsname in executors):
            executor = executors[clsname]
        else:
            executor = default_executor

        # execute `task.run` on this executor and wait for result
        future = executor.submit(task.run)
        if verbose:
            log.info(f"Generating {task}...")
        return future.result()


def sample():
    """
    Generate a sample Product for demonstration purposes
    """
    class Level1(Task):
        def __init__(self, id):
            self.id = id

        def run(self):
            log.info(f"Downloading level1 {self.id}")
            sleep(1)

    class Level2(Task):
        def __init__(self, id, **kwargs):
            self.id = id
            self.kwargs = kwargs

        def dependencies(self) -> list:
            # each Level2 depends on a single Level1
            return [Level1(self.id, **self.kwargs)]

        def run(self):
            log.info(f"Generating level2 {self.id} on {socket.gethostname()}")
            sleep(1)

    class Composite(Task):
        def __init__(self, id, **kwargs):
            self.id = id
            self.kwargs = kwargs

        def dependencies(self) -> list:
            # list required level 2 products for current composite
            return [Level2(i, **self.kwargs) for i in range(5)]

        def run(self):
            log.info(
                f"Generating monthly composite {self.id} from "
                f"{len(self.dependencies())} dependencies."
            )
            sleep(1)

    return Composite("202410")


if __name__ == "__main__":
    """
    python -m core.deptree sync
    python -m core.deptree executor
    python -m core.deptree prefect
    """

    composite = sample()

    if argv[1] == 'sync':
        gen_sync(composite)
    elif argv[1] == 'executor':
        gen_executor(
            composite,
            executors={"Level1": ThreadPoolExecutor(2)},
            # default_executor=get_htcondor_client(),
        )
    else:
        from core.deptree_prefect import gen_prefect
        if argv[1] == 'prefect':
            task_runner = None
        elif argv[1] == 'prefect_dask':
            from prefect_dask import DaskTaskRunner
            task_runner = DaskTaskRunner
        elif argv[1] == 'prefect_condor':
            from core.condor import get_htcondor_runner
            task_runner=get_htcondor_runner()
        else:
            raise ValueError(f"Invalid mode {argv[1]}")

        gen_prefect(
            composite,
            task_runner=task_runner,
            # concurrency_limit={"Level1": 2},
<<<<<<< HEAD
        )
=======
        )
>>>>>>> 8b478ba6
<|MERGE_RESOLUTION|>--- conflicted
+++ resolved
@@ -245,8 +245,4 @@
             composite,
             task_runner=task_runner,
             # concurrency_limit={"Level1": 2},
-<<<<<<< HEAD
-        )
-=======
-        )
->>>>>>> 8b478ba6
+        )