import asyncio
from prefect import task as prefect_task
from prefect import get_client
from prefect.futures import PrefectFuture


"""
This module is imported by the deptree module.
It is used to isolate the part which requires prefect.
"""

def gen_prefect(
    task,
    concurrency_limit: dict | None = None,
    task_runner=None,
    log_prints: bool = True,
):
    """
    Generate a task in a flow using Prefect

    task (Task): the task to generate

    Note: a prefect server will be started automatically. To use an existing server,
    you can use the following variable:
        PREFECT_API_URL=http://127.0.0.1:4200/api
    (here with a local server started with `prefect server start`)

    task_runner can be a DaskTaskRunner() or DaskTaskRunner(get_htcondor_cluster())
    """
    from prefect import flow

    flowname = f'{task.__class__.__name__}'
    if concurrency_limit is None:
        concurrency_limit = {}
    return decorator_concurrency_limit(concurrency_limit)(
        flow(name=flowname, task_runner=task_runner, log_prints=log_prints)(
            gen_prefect_node
        )
    )(task)

async def set_concurrency_limit(d: dict):
    """
    Asynchronous function to set concurrency limits for tasks
    """
    async with get_client() as client:
        for item in d :
            await client.create_concurrency_limit(
                tag=item, 
                concurrency_limit=d[item]
                )


async def remove_concurrency_limit(d: dict):
    """
    Asynchronous function to remove concurrency limits for tasks
    """
    for item in d:
        async with get_client() as client:
            await client.delete_concurrency_limit_by_tag(tag=item)


def decorator_concurrency_limit(d: dict|None):
    """
    Decorator to apply concurrency limits to a function
    """
    def actual_decorator(func):
        def wrapper(*args, **kwargs):
            try:
                asyncio.run(set_concurrency_limit(d))  # Set concurrency limits
                result = func(*args, **kwargs)         # Execute the function
            finally:
                asyncio.run(remove_concurrency_limit(d))  # Remove concurrency limits
            return result
        if (d is None) or len(d) == 0:
            # bypass the decorator if useless
            return func
        else:
            return wrapper
    return actual_decorator


def wraptask(task):
    """
    Wrap a task so that its dependencies are passed as futures to the wrapped
    function arguments
    """
    classname = str(task.__class__.__name__)
    def wrapper(*args):
        # execute the run method
        return task.run()
    return prefect_task(name=classname, tags=[classname])(wrapper)


def gen_prefect_node(task, root=True, all_futures=None) -> PrefectFuture | None:
    """
    Generate a Task with Prefect

    If `root`, this is the root node: must wait for the root task to finish, otherwise
    futures are garbage collected before they finish.
    """
    
    if task.done():
        return None

    if all_futures is None:
        all_futures = []

    # recursively trigger dependencies
    futures = [
        gen_prefect_node(x, root=False, all_futures=all_futures)
        for x in task.dependencies()
        if not x.done()
    ]

    # submit the current task by passing the futures dependencies as arguments
    future = wraptask(task).submit(*futures)

    # this list avoids that future are garbage collected before they are finished, which
    # raises a warning
    all_futures.append(future)

    if root:
        # avoid warning
        future.wait()
    
<<<<<<< HEAD
    return future
=======
    return future
>>>>>>> 8b478ba6
<|MERGE_RESOLUTION|>--- conflicted
+++ resolved
@@ -123,8 +123,4 @@
         # avoid warning
         future.wait()
     
-<<<<<<< HEAD
-    return future
-=======
-    return future
->>>>>>> 8b478ba6
+    return future