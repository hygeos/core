--- conflicted
+++ resolved
@@ -64,11 +64,7 @@
     WARNING = 3
     ERROR = 4
     PROMPT = 5
-<<<<<<< HEAD
-
-=======
-    
->>>>>>> 8b478ba6
+
 # set levels colors
 lvl.DEBUG.color     = rgb.purple
 lvl.INFO.color      = rgb.blue
@@ -91,8 +87,6 @@
     
     prefix = env.getvar("HYGEOS_LOG_PREFIX", default="%level %time")
     
-<<<<<<< HEAD
-=======
     # configure default logger for core.log
     logger = logging.getLogger("hygeos.core")
     logger.setLevel(logging.DEBUG)
@@ -103,25 +97,17 @@
     handler.setLevel(logging.DEBUG)                                        
     handler.setFormatter(log_format)                                        
     logger.addHandler(handler)   
->>>>>>> 8b478ba6
     
     def format_msg(level: lvl, msg: str, mod):
         
         prefix = _internal.prefix
-<<<<<<< HEAD
-=======
         mod_name = "main" if not hasattr(mod, "__name__") else mod.__name__ # because if calling from main mod is None
->>>>>>> 8b478ba6
                 
         kwargs = {}
         if "%level" in prefix: # status, level
             kwargs["level"] = f"{level.color}" + f"[{level.name.lower()}]".ljust(8+2)
             
         if "%namespace" in prefix: # namespace
-<<<<<<< HEAD
-            mod_name = "main" if not hasattr(mod, "__name__") else mod.__name__ # because if calling from main mod is None
-=======
->>>>>>> 8b478ba6
             kwargs["namespace"] = f"{rgb.orange}" + f"{mod_name}"
         
         if "%icon" in prefix: # icon
@@ -166,10 +152,6 @@
             blname = blmod.__name__
             if blname in mod.__name__ and lvl.value <= _internal.blacklist[blmod].value:
                 return 
-<<<<<<< HEAD
-                
-        print(_internal.format_msg(lvl, msg, mod), file=sys.stderr, **kwargs)
-=======
         
         mod_name = "main" if not hasattr(mod, "__name__") else mod.__name__ # because if calling from main mod is None
         
@@ -180,7 +162,6 @@
         output_function = getattr(_internal.logger, (lvl.name).lower())
         output_function(message)
         
->>>>>>> 8b478ba6
     
     def _loading_bar(**kwargs):
         frame  = inspect.currentframe().f_back.f_back
@@ -225,22 +206,12 @@
         error("Cannot silence prompts, max level authorized: lvl.ERROR", e=ValueError)
         
     _internal.blacklist[module] = lvl_and_below
-<<<<<<< HEAD
-
-=======
->>>>>>> 8b478ba6
+
 
 def disp(*args, **kwargs):
     msg = _internal.concat_mess(*args)
     print(msg, file=sys.stderr, **kwargs)
 
-<<<<<<< HEAD
-=======
-def disp(*args, **kwargs):
-    msg = _internal.concat_mess(*args)
-    print(msg, file=sys.stderr, **kwargs)
-
->>>>>>> 8b478ba6
 def log(lvl: lvl, *args, **kwargs):
     """
     log with specified level
@@ -298,18 +269,10 @@
     prompt user with log format
     """
     _internal.log(lvl.PROMPT, *args, **kwargs)
-<<<<<<< HEAD
-=======
 
     return input()
->>>>>>> 8b478ba6
-
-    return input()
-
-<<<<<<< HEAD
-
-=======
->>>>>>> 8b478ba6
+
+
 def set_format(fmt: Literal["%level", "%icon", "%time", "%namespace", "%pid"]):
     """
     valid keys: 
